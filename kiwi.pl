--- conflicted
+++ resolved
@@ -46,11 +46,7 @@
 #============================================
 # Globals (Version)
 #--------------------------------------------
-<<<<<<< HEAD
 our $Version       = "4.43";
-=======
-our $Version       = "4.49";
->>>>>>> 44324fe4
 our $Publisher     = "SUSE LINUX Products GmbH";
 our $Preparer      = "KIWI - http://kiwi.berlios.de";
 our $openSUSE      = "http://download.opensuse.org";
