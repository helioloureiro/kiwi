--- conflicted
+++ resolved
@@ -1163,13 +1163,8 @@
               the image KIWI will not alter the image size as the free
               space might be required for proper execution of components
               within the image. </para>
-<<<<<<< HEAD
-            <para>If the size element is not used KIWI will create an
-              image with containing approximately 30 % free space. </para>
-=======
             <para>If the size element is not used, KIWI will create an
               image containing approximately 30 % free space. </para>
->>>>>>> 26c2d0d6
             <screen>&lt;size unit="M"&gt;1000&lt;/size&gt;</screen>
           </listitem>
         </varlistentry>
@@ -1520,13 +1515,8 @@
         The <sgmltag class="attribute">type</sgmltag> attribute
         specifies the repository type which must be supported by the
         package manager. At the moment KIWI supports the package
-<<<<<<< HEAD
-        managers smart and zypper whereas smart has support for more
-        repository types compared to zypper. Therefore the possible
-=======
         managers smart and zypper, whereas smart has support for more
         repository types compared to zypper. Therefore, the possible
->>>>>>> 26c2d0d6
         values for the type attribute have been copied from smart. The
         following table shows the possible repo types:</para>
 
